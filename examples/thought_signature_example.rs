--- conflicted
+++ resolved
@@ -257,18 +257,11 @@
 
             let followup_response = conversation_builder.execute().await?;
 
-<<<<<<< HEAD
             info!("follow-up question: Is this weather suitable for outdoor sports? Please recommend some appropriate activities.");
             info!(
                 followup_response = followup_response.text(),
                 "follow-up response"
             );
-=======
-            println!(
-                "Follow-up question: Is this weather suitable for outdoor sports? Please recommend some appropriate activities."
-            );
-            println!("Follow-up response: {}", followup_response.text());
->>>>>>> 5fa06769
 
             // Check if there are any new function calls with thought signatures in the follow-up
             let followup_function_calls = followup_response.function_calls_with_thoughts();
