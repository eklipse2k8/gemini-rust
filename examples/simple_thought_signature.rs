--- conflicted
+++ resolved
@@ -1,14 +1,7 @@
-<<<<<<< HEAD
 use display_error_chain::DisplayErrorChain;
-use gemini_rust::{
-    FunctionCallingMode, FunctionDeclaration, FunctionParameters, Gemini, PropertyDetails,
-    ThinkingConfig, Tool,
-};
-=======
 use gemini_rust::{FunctionCallingMode, FunctionDeclaration, Gemini, ThinkingConfig, Tool};
 use schemars::JsonSchema;
 use serde::{Deserialize, Serialize};
->>>>>>> 5fa06769
 use std::env;
 use std::process::ExitCode;
 use tracing::info;
@@ -77,15 +70,11 @@
     let function_calls_with_thoughts = response.function_calls_with_thoughts();
 
     for (function_call, thought_signature) in function_calls_with_thoughts {
-<<<<<<< HEAD
-        info!(function_name = function_call.name, args = ?function_call.args, "function called");
-=======
-        println!("Function called: {}", function_call.name);
-        println!(
-            "Arguments: {}",
-            serde_json::from_value::<Weather>(function_call.args.clone())?
+        info!(
+            function_name = function_call.name,
+            args = %serde_json::from_value::<Weather>(function_call.args.clone())?,
+            "function called"
         );
->>>>>>> 5fa06769
 
         if let Some(signature) = thought_signature {
             info!(
