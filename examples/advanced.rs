--- conflicted
+++ resolved
@@ -1,14 +1,7 @@
-<<<<<<< HEAD
 use display_error_chain::DisplayErrorChain;
-use gemini_rust::{
-    Content, FunctionCallingMode, FunctionDeclaration, FunctionParameters, Gemini, Part,
-    PropertyDetails,
-};
-=======
 use gemini_rust::{Content, FunctionCallingMode, FunctionDeclaration, Gemini, Part};
 use schemars::JsonSchema;
 use serde::{Deserialize, Serialize};
->>>>>>> 5fa06769
 use std::env;
 use std::process::ExitCode;
 use tracing::info;
@@ -91,7 +84,7 @@
     let api_key = env::var("GEMINI_API_KEY")?;
 
     // Create client
-    let client = Gemini::new(api_key).expect("unable to cheate Gemini API client");
+    let client = Gemini::new(api_key).expect("unable to create Gemini API client");
 
     // Define a weather function
     let get_weather = FunctionDeclaration::new(
@@ -112,79 +105,20 @@
         .execute()
         .await?;
 
-<<<<<<< HEAD
-    // Check if there are function calls
-    if let Some(function_call) = response.function_calls().first() {
-        info!(
-            function_name = function_call.name,
-            args = ?function_call.args,
-            "function call received"
+    let Some(function_call) = response.function_calls().first().cloned() else {
+        tracing::error!(
+            response = response.text(),
+            "no function calls in the response"
         );
-
-        // Get parameters from the function call
-        let location: String = function_call.get("location")?;
-        let unit = function_call
-            .get::<String>("unit")
-            .unwrap_or_else(|_| String::from("celsius"));
-
-        info!(
-            location = location,
-            unit = unit,
-            "function parameters extracted"
-        );
-
-        // Simulate function execution (in a real app, this would call a weather API)
-        // Create a JSON response object
-        let weather_response = serde_json::json!({
-            "temperature": 22,
-            "unit": unit,
-            "condition": "sunny",
-            "location": location
-        });
-
-        // Continue the conversation with the function result
-        // We need to replay the entire conversation with the function response
-        info!("sending function response");
-
-        // First, need to recreate the original prompt and the model's response
-        let mut final_request = client
-            .generate_content()
-            .with_user_message("What's the weather like in Tokyo right now?");
-
-        // Add the function call from the model's response
-        let call_content = Content {
-            parts: Some(vec![Part::FunctionCall {
-                function_call: (*function_call).clone(),
-                thought_signature: None,
-            }]),
-            ..Default::default()
-        };
-        final_request.contents.push(call_content);
-
-        // Now add the function response using the JSON value
-        final_request = final_request.with_function_response("get_weather", weather_response);
-
-        // Execute the request
-        let final_response = final_request.execute().await?;
-
-        info!(response = final_response.text(), "final response received");
-    } else {
-        info!("no function calls in response");
-        info!(response = response.text(), "direct response received");
-    }
-=======
-    let Some(function_call) = response.function_calls().first().cloned() else {
-        eprintln!("No function calls in the response.");
-        eprintln!("Response: {}", response.text(),);
         return Ok(());
     };
 
     let result = serde_json::from_value::<Weather>(function_call.args.clone())?;
 
-    println!(
-        "Function call received: {} with args:\n{}",
-        function_call.name,
-        serde_json::to_string_pretty(&result)?
+    info!(
+        function_name = function_call.name,
+        args = serde_json::to_string_pretty(&result)?,
+        "function call received"
     );
 
     // Get parameters from the function call
@@ -202,7 +136,7 @@
 
     // Continue the conversation with the function result
     // We need to replay the entire conversation with the function response
-    println!("Sending function response...",);
+    info!("sending function response");
 
     // First, need to recreate the original prompt and the model's response
     let mut final_request = client
@@ -225,8 +159,7 @@
     // Execute the request
     let final_response = final_request.execute().await?;
 
-    println!("Final response: {}", final_response.text());
->>>>>>> 5fa06769
+    info!(final_response = final_response.text(), "final response");
 
     Ok(())
 }