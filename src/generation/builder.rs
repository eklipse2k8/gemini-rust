--- conflicted
+++ resolved
@@ -329,34 +329,26 @@
         }
     }
 
-<<<<<<< HEAD
-    /// Execute the request
+    /// Executes the content generation request.
     #[instrument(skip_all, fields(
         messages.parts.count = self.contents.len(),
         tools.present = self.tools.is_some(),
         system.instruction.present = self.system_instruction.is_some(),
         cached.content.present = self.cached_content.is_some(),
     ))]
-=======
-    /// Executes the content generation request.
->>>>>>> 5fa06769
     pub async fn execute(self) -> Result<GenerationResponse, ClientError> {
         let client = self.client.clone();
         let request = self.build();
         client.generate_content_raw(request).await
     }
 
-<<<<<<< HEAD
-    /// Execute the request with streaming
+    /// Executes the content generation request as a stream.
     #[instrument(skip_all, fields(
         messages.parts.count = self.contents.len(),
         tools.present = self.tools.is_some(),
         system.instruction.present = self.system_instruction.is_some(),
         cached.content.present = self.cached_content.is_some(),
     ))]
-=======
-    /// Executes the content generation request as a stream.
->>>>>>> 5fa06769
     pub async fn execute_stream(
         self,
     ) -> Result<impl TryStream<Ok = GenerationResponse, Error = ClientError> + Send, ClientError>
